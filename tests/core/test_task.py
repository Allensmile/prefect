import json
from datetime import timedelta

import pytest

import prefect
from prefect.core import Flow, Parameter, Task, Edge
from prefect.engine.cache_validators import all_inputs, duration_only, never_use
from prefect.utilities.tasks import task


class AddTask(Task):
    def run(self, x, y=1):
        return x + y


class TestCreateTask:
    """Test various Task constructors"""

    def test_create_task_with_no_args(self):
        """Tasks can be created with no arguments"""
        assert Task()

    def test_create_task_with_name(self):
        t1 = Task()
        assert t1.name == "Task"

        t2 = Task(name="test")
        assert t2.name == "test"

    def test_create_task_with_slug(self):
        t1 = Task()
        assert t1.slug is None

        t2 = Task(slug="test")
        assert t2.slug == "test"

    def test_create_task_with_description(self):
        t1 = Task()
        assert t1.description is None

        t2 = Task(description="test")
        assert t2.description == "test"

    def test_create_task_with_max_retries(self):
        t1 = Task()
        assert t1.max_retries == 0

        t2 = Task(max_retries=5)
        assert t2.max_retries == 5

    def test_create_task_with_retry_delay(self):
        t1 = Task()
        assert t1.retry_delay == timedelta(minutes=1)

        t2 = Task(retry_delay=timedelta(seconds=30))
        assert t2.retry_delay == timedelta(seconds=30)

    def test_create_task_with_timeout(self):
        t1 = Task()
        assert t1.timeout is None

        t2 = Task(timeout=timedelta(seconds=30))
        assert t2.timeout == timedelta(seconds=30)

    def test_create_task_with_trigger(self):
        t1 = Task()
        assert t1.trigger is prefect.triggers.all_successful

        t2 = Task(trigger=prefect.triggers.all_failed)
        assert t2.trigger == prefect.triggers.all_failed

    def test_class_instantiation_rejects_varargs(self):
        with pytest.raises(ValueError):

            class VarArgsTask(Task):
                def run(self, x, *y):
                    pass

    def test_class_instantiation_rejects_upstream_tasks_kwarg(self):
        with pytest.raises(ValueError):

            class UpstreamTasks(Task):
                def run(self, x, upstream_tasks):
                    pass

        with pytest.raises(ValueError):

            class UpstreamTasks(Task):
                def run(self, x, upstream_tasks=None):
                    pass

    def test_create_task_with_and_without_cache_for(self):
        t1 = Task()
        assert t1.cache_validator is never_use
        t2 = Task(cache_for=timedelta(days=1))
        assert t2.cache_validator is duration_only
        t3 = Task(cache_for=timedelta(days=1), cache_validator=all_inputs)
        assert t3.cache_validator is all_inputs

    def test_bad_cache_kwarg_combo(self):
        with pytest.warns(UserWarning, match=".*Task will not be cached.*"):
            Task(cache_validator=all_inputs)


<<<<<<< HEAD
def test_tags_are_added_when_arguments_are_bound():
    t1 = AddTask(tags=["math"])
    t2 = AddTask(tags=["math"])
=======
def test_task_is_not_iterable():
    t = Task()
    with pytest.raises(TypeError):
        list(t)


def test_groups():
    t1 = Task()
    assert t1.group == ""
>>>>>>> 564c94f6

    with prefect.context(_tags=["test"]):
        with Flow():
            t1.bind(1, 2)
            t3 = t2(1, 2)

    assert t1.tags == {"math", "test"}
    assert t3.tags == {"math", "test"}


def test_tags():
    t1 = Task()
    assert t1.tags == set()

    with pytest.raises(TypeError):
        Task(tags="test")

    t3 = Task(tags=["test", "test2", "test"])
    assert t3.tags == set(["test", "test2"])

    with prefect.context(_tags=["test"]):
        t4 = Task()
        assert t4.tags == set(["test"])

    with prefect.context(_tags=["test1", "test2"]):
        t5 = Task(tags=["test3"])
        assert t5.tags == set(["test1", "test2", "test3"])


def test_inputs():
    """ Test inferring input names """
    assert AddTask().inputs() == ("x", "y")


def test_copy_copies():
    class CopyTask(Task):
        class_attr = 42

        def __init__(self, instance_val, **kwargs):
            self.instance_val = instance_val
            super().__init__(**kwargs)

        def run(self, run_val):
            return (run_val, self.class_attr, self.instance_val)

    ct = CopyTask("username")
    other = ct.copy()
    assert isinstance(other, CopyTask)
    assert ct is not other
    assert hash(ct) != hash(other)
    assert ct != other
    assert other.run("pass") == ("pass", 42, "username")


def test_copy_warns_if_dependencies_in_active_flow():
    t1 = Task()
    t2 = Task()

    with Flow():
        t1.set_dependencies(downstream_tasks=[t2])
        with pytest.warns(UserWarning):
            t1.copy()

        with Flow():
            # no dependencies in this flow
            t1.copy()


class TestDependencies:
    """
    Most dependnecy tests are done in test_flow.py.
    """

    def test_set_downstream(self):
        with Flow() as f:
            t1 = Task()
            t2 = Task()
            t1.set_downstream(t2)
            assert Edge(t1, t2) in f.edges

    def test_set_upstream(self):
        with Flow() as f:
            t1 = Task()
            t2 = Task()
            t2.set_upstream(t1)
            assert Edge(t1, t2) in f.edges


class TestMagicInteractionMethods:
    # -----------------------------------------
    # getitem

    def test_getitem_list(self):
        with Flow() as f:
            z = Parameter("x")[Parameter("y")]
        state = f.run(parameters=dict(x=[1, 2, 3], y=1), return_tasks=[z])
        assert state.result[z].result == 2

    def test_getitem_dict(self):
        with Flow() as f:
            z = Parameter("x")[Parameter("y")]
        state = f.run(parameters=dict(x=dict(a=1, b=2, c=3), y="b"), return_tasks=[z])
        assert state.result[z].result == 2

    def test_getitem_constant(self):
        with Flow() as f:
            z = Parameter("x")["b"]
        state = f.run(parameters=dict(x=dict(a=1, b=2, c=3)), return_tasks=[z])
        assert state.result[z].result == 2

    # -----------------------------------------
    # or / pipe / |

    def test_or(self):
        with Flow() as f:
            t1 = Task()
            t2 = Task()
            t1 | t2
        assert Edge(t1, t2) in f.edges

    def test_or_with_constant(self):
        with Flow() as f:
            t1 = Task()
            t1 | 1
        assert len(f.tasks) == 2
        assert len(f.edges) == 1

    def test_ror_with_constant(self):
        with Flow() as f:
            t1 = Task()
            1 | t1
        assert len(f.tasks) == 2
        assert len(f.edges) == 1

    # -----------------------------------------
    # Chain

    def test_chained_operators(self):
        with Flow() as f:
            t1 = Task("t1")
            t2 = Task("t2")
            t3 = Task("t3")
            t4 = Task("t4")
            t5 = Task("t5")
            t6 = Task("t6")

            (t1 | t2 | t3 | t4)

        assert all([e in f.edges for e in [Edge(t1, t2), Edge(t2, t3), Edge(t3, t4)]])


class TestMagicOperatorMethods:
    # -----------------------------------------
    # addition

    def test_addition(self):
        with Flow() as f:
            z = Parameter("x") + Parameter("y")
        state = f.run(parameters=dict(x=1, y=2), return_tasks=[z])
        assert state.result[z].result == 3

    def test_addition_with_constant(self):
        with Flow() as f:
            z = Parameter("x") + 10
        state = f.run(parameters=dict(x=1), return_tasks=[z])
        assert state.result[z].result == 11

    def test_right_addition(self):
        with Flow() as f:
            z = 10 + Parameter("x")
        state = f.run(parameters=dict(x=1), return_tasks=[z])
        assert state.result[z].result == 11

    # -----------------------------------------
    # subtraction

    def test_subtraction(self):
        with Flow() as f:
            z = Parameter("x") - Parameter("y")
        state = f.run(parameters=dict(x=1, y=2), return_tasks=[z])
        assert state.result[z].result == -1

    def test_subtraction_with_constant(self):
        with Flow() as f:
            z = Parameter("x") - 10
        state = f.run(parameters=dict(x=1), return_tasks=[z])
        assert state.result[z].result == -9

    def test_right_subtraction(self):
        with Flow() as f:
            z = 10 - Parameter("x")
        state = f.run(parameters=dict(x=1), return_tasks=[z])
        assert state.result[z].result == 9

    # -----------------------------------------
    # multiplication

    def test_multiplication(self):
        with Flow() as f:
            z = Parameter("x") * Parameter("y")
        state = f.run(parameters=dict(x=2, y=3), return_tasks=[z])
        assert state.result[z].result == 6

    def test_multiplication_with_constant(self):
        with Flow() as f:
            z = Parameter("x") * 10
        state = f.run(parameters=dict(x=2), return_tasks=[z])
        assert state.result[z].result == 20

    def test_right_multiplication(self):
        with Flow() as f:
            z = 10 * Parameter("x")
        state = f.run(parameters=dict(x=2), return_tasks=[z])
        assert state.result[z].result == 20

    # -----------------------------------------
    # division

    def test_division(self):
        with Flow() as f:
            z = Parameter("x") / Parameter("y")
        state = f.run(parameters=dict(x=5, y=2), return_tasks=[z])
        assert state.result[z].result == 2.5

    def test_division_with_constant(self):
        with Flow() as f:
            z = Parameter("x") / 10
        state = f.run(parameters=dict(x=35), return_tasks=[z])
        assert state.result[z].result == 3.5

    def test_right_division(self):
        with Flow() as f:
            z = 10 / Parameter("x")
        state = f.run(parameters=dict(x=4), return_tasks=[z])
        assert state.result[z].result == 2.5

    # -----------------------------------------
    # floor division

    def test_floor_division(self):
        with Flow() as f:
            z = Parameter("x") // Parameter("y")
        state = f.run(parameters=dict(x=5, y=2), return_tasks=[z])
        assert state.result[z].result == 2

    def test_floor_division_with_constant(self):
        with Flow() as f:
            z = Parameter("x") // 10
        state = f.run(parameters=dict(x=38), return_tasks=[z])
        assert state.result[z].result == 3

    def test_right_floor_division(self):
        with Flow() as f:
            z = 10 // Parameter("x")
        state = f.run(parameters=dict(x=4), return_tasks=[z])
        assert state.result[z].result == 2

    # -----------------------------------------
    # mod

    def test_mod(self):
        with Flow() as f:
            z = Parameter("x") % Parameter("y")
        state = f.run(parameters=dict(x=5, y=2), return_tasks=[z])
        assert state.result[z].result == 1

    def test_mod_with_constant(self):
        with Flow() as f:
            z = Parameter("x") % 10
        state = f.run(parameters=dict(x=12), return_tasks=[z])
        assert state.result[z].result == 2

    def test_right_mod(self):
        with Flow() as f:
            z = 10 % Parameter("x")
        state = f.run(parameters=dict(x=14), return_tasks=[z])
        assert state.result[z].result == 10

    # -----------------------------------------
    # pow

    def test_pow(self):
        with Flow() as f:
            z = Parameter("x") ** Parameter("y")
        state = f.run(parameters=dict(x=5, y=2), return_tasks=[z])
        assert state.result[z].result == 25

    def test_pow_with_constant(self):
        with Flow() as f:
            z = Parameter("x") ** 3
        state = f.run(parameters=dict(x=2), return_tasks=[z])
        assert state.result[z].result == 8

    def test_right_pow(self):
        with Flow() as f:
            z = 10 ** Parameter("x")
        state = f.run(parameters=dict(x=2), return_tasks=[z])
        assert state.result[z].result == 100

    # -----------------------------------------
    # gt

    def test_gt(self):
        with Flow() as f:
            z = Parameter("x") > Parameter("y")
        state = f.run(parameters=dict(x=5, y=2), return_tasks=[z])
        assert state.result[z].result is True

    def test_gt_with_constant(self):
        with Flow() as f:
            z = Parameter("x") > 3
        state = f.run(parameters=dict(x=2), return_tasks=[z])
        assert state.result[z].result is False

    def test_right_gt(self):
        with Flow() as f:
            z = 10 > Parameter("x")
        state = f.run(parameters=dict(x=10), return_tasks=[z])
        assert state.result[z].result is False

    # -----------------------------------------
    # gte

    def test_gte(self):
        with Flow() as f:
            z = Parameter("x") >= Parameter("y")
        state = f.run(parameters=dict(x=5, y=2), return_tasks=[z])
        assert state.result[z].result is True

    def test_gte_with_constant(self):
        with Flow() as f:
            z = Parameter("x") >= 3
        state = f.run(parameters=dict(x=2), return_tasks=[z])
        assert state.result[z].result is False

    def test_right_gte(self):
        with Flow() as f:
            z = 10 >= Parameter("x")
        state = f.run(parameters=dict(x=10), return_tasks=[z])
        assert state.result[z].result is True

    # -----------------------------------------
    # lt

    def test_lt(self):
        with Flow() as f:
            z = Parameter("x") < Parameter("y")
        state = f.run(parameters=dict(x=5, y=2), return_tasks=[z])
        assert state.result[z].result is False

    def test_lt_with_constant(self):
        with Flow() as f:
            z = Parameter("x") < 3
        state = f.run(parameters=dict(x=2), return_tasks=[z])
        assert state.result[z].result is True

    def test_right_lt(self):
        with Flow() as f:
            z = 10 < Parameter("x")
        state = f.run(parameters=dict(x=10), return_tasks=[z])
        assert state.result[z].result is False

    # -----------------------------------------
    # lte

    def test_lte(self):
        with Flow() as f:
            z = Parameter("x") <= Parameter("y")
        state = f.run(parameters=dict(x=5, y=2), return_tasks=[z])
        assert state.result[z].result is False

    def test_lte_with_constant(self):
        with Flow() as f:
            z = Parameter("x") <= 3
        state = f.run(parameters=dict(x=2), return_tasks=[z])
        assert state.result[z].result is True

    def test_right_lte(self):
        with Flow() as f:
            z = 10 <= Parameter("x")
        state = f.run(parameters=dict(x=10), return_tasks=[z])
        assert state.result[z].result is True

    # -----------------------------------------
    # and

    def test_and(self):
        with Flow() as f:
            z = Parameter("x") & Parameter("y")
        state = f.run(parameters=dict(x=True, y=False), return_tasks=[z])
        assert state.result[z].result is False

        state = f.run(parameters=dict(x=True, y=True), return_tasks=[z])
        assert state.result[z].result is True

        state = f.run(parameters=dict(x=False, y=True), return_tasks=[z])
        assert state.result[z].result is False

        state = f.run(parameters=dict(x=False, y=False), return_tasks=[z])
        assert state.result[z].result is False

    def test_and_with_constant(self):
        with Flow() as f:
            z = Parameter("x") & True
        state = f.run(parameters=dict(x=True), return_tasks=[z])
        assert state.result[z].result is True
        state = f.run(parameters=dict(x=False), return_tasks=[z])
        assert state.result[z].result is False

        with Flow() as f:
            z = Parameter("x") & False
        state = f.run(parameters=dict(x=True), return_tasks=[z])
        assert state.result[z].result is False
        state = f.run(parameters=dict(x=False), return_tasks=[z])
        assert state.result[z].result is False

    def test_right_and(self):
        with Flow() as f:
            z = True & Parameter("x")
        state = f.run(parameters=dict(x=True), return_tasks=[z])
        assert state.result[z].result is True
        state = f.run(parameters=dict(x=False), return_tasks=[z])
        assert state.result[z].result is False
        with Flow() as f:
            z = False & Parameter("x")
        state = f.run(parameters=dict(x=True), return_tasks=[z])
        assert state.result[z].result is False
        state = f.run(parameters=dict(x=False), return_tasks=[z])
        assert state.result[z].result is False


class TestNonMagicOperatorMethods:
    def test_equals(self):
        with Flow() as f:
            z = Parameter("x").is_equal(Parameter("y"))
        state = f.run(parameters=dict(x=5, y=2), return_tasks=[z])
        assert state.result[z].result is False
        state = f.run(parameters=dict(x=5, y=5), return_tasks=[z])
        assert state.result[z].result is True

    def test_not_equals(self):
        with Flow() as f:
            z = Parameter("x").is_not_equal(Parameter("y"))
        state = f.run(parameters=dict(x=5, y=2), return_tasks=[z])
        assert state.result[z].result is True
        state = f.run(parameters=dict(x=5, y=5), return_tasks=[z])
        assert state.result[z].result is False

    def test_not(self):
        with Flow() as f:
            z = Parameter("x").not_()
        state = f.run(parameters=dict(x=True), return_tasks=[z])
        assert state.result[z].result is False
        state = f.run(parameters=dict(x=False), return_tasks=[z])
        assert state.result[z].result is True<|MERGE_RESOLUTION|>--- conflicted
+++ resolved
@@ -103,21 +103,15 @@
             Task(cache_validator=all_inputs)
 
 
-<<<<<<< HEAD
-def test_tags_are_added_when_arguments_are_bound():
-    t1 = AddTask(tags=["math"])
-    t2 = AddTask(tags=["math"])
-=======
 def test_task_is_not_iterable():
     t = Task()
     with pytest.raises(TypeError):
         list(t)
 
 
-def test_groups():
-    t1 = Task()
-    assert t1.group == ""
->>>>>>> 564c94f6
+def test_tags_are_added_when_arguments_are_bound():
+    t1 = AddTask(tags=["math"])
+    t2 = AddTask(tags=["math"])
 
     with prefect.context(_tags=["test"]):
         with Flow():
