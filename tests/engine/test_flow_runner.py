import datetime
import prefect
from prefect.core import Task, Flow
from prefect.engine import FlowRunner
from prefect.engine.state import State
from prefect.utilities.tests import run_flow_runner_test


class SuccessTask(Task):
    def run(self):
        return 1


class AddTask(Task):
    def run(self, x, y):  # pylint: disable=W0221
        return x + y


class ErrorTask(Task):
    def run(self):
        raise ValueError("custom-error-message")


class RaiseFailTask(Task):
    def run(self):
        raise prefect.signals.FAIL("custom-fail-message")
        raise ValueError("custom-error-message")  # pylint: disable=W0101


class RaiseSkipTask(Task):
    def run(self):
        raise prefect.signals.SKIP()
        raise ValueError()  # pylint: disable=W0101


class RaiseSuccessTask(Task):
    def run(self):
        raise prefect.signals.SUCCESS()
        raise ValueError()  # pylint: disable=W0101


class RaiseRetryTask(Task):
    def run(self):
        raise prefect.signals.RETRY()
        raise ValueError()  # pylint: disable=W0101


def test_flow_runner_runs_basic_flow_with_1_task():
    flow = prefect.Flow()
    task = SuccessTask()
    flow.add_task(task)
    flow_runner = FlowRunner(flow=flow)
    state = flow_runner.run(return_tasks=[task])
    # assert state.state == State.SUCCESS
    assert state == State(State.SUCCESS, {task: State(State.SUCCESS, data=1)})


def test_flow_runner_runs_basic_flow_with_2_independent_tasks():
    flow = prefect.Flow()
    task1 = SuccessTask()
    task2 = SuccessTask()

    flow.add_task(task1)
    flow.add_task(task2)

    run_flow_runner_test(
        flow,
        expected_state=State.SUCCESS,
        expected_task_states={
            task1: State(State.SUCCESS, data=1),
            task2: State(State.SUCCESS, data=1),
        },
    )


def test_flow_runner_runs_basic_flow_with_2_dependent_tasks():
    flow = prefect.Flow()
    task1 = SuccessTask()
    task2 = SuccessTask()

    flow.add_edge(task1, task2)

    run_flow_runner_test(
        flow,
        expected_state=State.SUCCESS,
        expected_task_states={
            task1: State(State.SUCCESS, data=1),
            task2: State(State.SUCCESS, data=1),
        },
    )


def test_flow_runner_runs_basic_flow_with_2_dependent_tasks_and_first_task_fails():
    flow = prefect.Flow()
    task1 = ErrorTask()
    task2 = SuccessTask()

    flow.add_edge(task1, task2)

    run_flow_runner_test(
        flow,
        expected_state=State.FAILED,
        expected_task_states={task1: State.FAILED, task2: State.FAILED},
    )


def test_flow_runner_runs_basic_flow_with_2_dependent_tasks_and_second_task_fails():
    flow = prefect.Flow()
    task1 = SuccessTask()
    task2 = ErrorTask()

    flow.add_edge(task1, task2)

    run_flow_runner_test(
        flow,
        expected_state=State.FAILED,
        expected_task_states={task1: State.SUCCESS, task2: State.FAILED},
    )


def test_flow_runner_returns_task_states_even_if_it_doesnt_run():
    # https://gitlab.com/prefect/prefect/issues/15
    flow = prefect.Flow()
    task1 = SuccessTask()
    task2 = ErrorTask()

    flow.add_edge(task1, task2)

    run_flow_runner_test(
        flow,
        state=State(State.SUCCESS),
        expected_state=State.SUCCESS,
        expected_task_states={task1: State.PENDING, task2: State.PENDING},
    )


def test_flow_runner_remains_pending_if_tasks_are_retrying():
    # https://gitlab.com/prefect/prefect/issues/15
    flow = prefect.Flow()
    task1 = SuccessTask()
    task2 = ErrorTask(max_retries=1)

    flow.add_edge(task1, task2)

    run_flow_runner_test(
        flow,
        expected_state=State.PENDING,
        expected_task_states={task1: State.SUCCESS, task2: State.RETRYING},
    )


<<<<<<< HEAD
def test_flow_runner_doesnt_return_by_default():
    flow = prefect.Flow()
    task1 = SuccessTask()
    task2 = SuccessTask()
    flow.add_edge(task1, task2)
    res = flow.run()
    assert res.data == {}


def test_flow_runner_does_return_when_requested():
    flow = prefect.Flow()
    task1 = SuccessTask()
    task2 = SuccessTask()
    flow.add_edge(task1, task2)
    res = flow.run(return_tasks=[task2])
    run_flow_runner_test(
        flow,
        expected_state=State.SUCCESS,
        expected_task_states={task2: State.SUCCESS},
    )
=======
def test_missing_parameter_creates_pending_task():
    flow = prefect.Flow()
    task = AddTask()
    y = prefect.Parameter("y")
    task.set_dependencies(flow, keyword_results=dict(x=1, y=y))
    run_flow_runner_test(
        flow, expected_state=State.FAILED, expected_task_states={task: State.PENDING}
    )


def test_missing_parameter_error_is_surfaced():
    flow = prefect.Flow()
    task = AddTask()
    y = prefect.Parameter("y")
    task.set_dependencies(flow, keyword_results=dict(x=1, y=y))
    msg = flow.run().data["message"]
    assert isinstance(msg, ValueError)
    assert "required parameter" in str(msg).lower()
>>>>>>> f19826bb
<|MERGE_RESOLUTION|>--- conflicted
+++ resolved
@@ -149,7 +149,6 @@
     )
 
 
-<<<<<<< HEAD
 def test_flow_runner_doesnt_return_by_default():
     flow = prefect.Flow()
     task1 = SuccessTask()
@@ -166,11 +165,10 @@
     flow.add_edge(task1, task2)
     res = flow.run(return_tasks=[task2])
     run_flow_runner_test(
-        flow,
-        expected_state=State.SUCCESS,
-        expected_task_states={task2: State.SUCCESS},
+        flow, expected_state=State.SUCCESS, expected_task_states={task2: State.SUCCESS}
     )
-=======
+
+
 def test_missing_parameter_creates_pending_task():
     flow = prefect.Flow()
     task = AddTask()
@@ -188,5 +186,4 @@
     task.set_dependencies(flow, keyword_results=dict(x=1, y=y))
     msg = flow.run().data["message"]
     assert isinstance(msg, ValueError)
-    assert "required parameter" in str(msg).lower()
->>>>>>> f19826bb
+    assert "required parameter" in str(msg).lower()