# Licensed under LICENSE.md; also available at https://www.prefect.io/licenses/alpha-eula

import dask
import dask.bag
<<<<<<< HEAD
import datetime
import multiprocessing
import signal
from functools import wraps

from prefect.engine.state import Failed


def multiprocessing_timeout(exec_method):
    """
    Decorator for executor methods to implement timeouts on function executions.
    Implemented by spawning a new multiprocess.Process() and joining with timeout.
    """

    @wraps(exec_method)
    def wrapped_timeout_method(self, fn, *args, timeout=None, **kwargs):
        if timeout is None:
            return exec_method(self, fn, *args, **kwargs)
        elif isinstance(timeout, datetime.timedelta):
            timeout = timeout.total_seconds()
        else:
            timeout = round(timeout)

        def retrieve_value(*args, _container, **kwargs):
            """Puts the return value in a multiprocessing-safe container"""
            _container.put(fn(*args, **kwargs))

        @wraps(fn)
        def timeout_handler(*args, **kwargs):
            q = multiprocessing.Queue()
            kwargs["_container"] = q
            p = multiprocessing.Process(target=retrieve_value, args=args, kwargs=kwargs)
            p.start()
            p.join(timeout)
            p.terminate()
            if not q.empty():
                return q.get()
            else:
                return Failed(message=TimeoutError("Execution timed out."))

        return exec_method(self, timeout_handler, *args, **kwargs)

    return wrapped_timeout_method


def main_thread_timeout(exec_method):
    """
    Decorator for executor methods to implement timeouts on function executions.
    Implemented by setting a `signal` alarm on a timer.
    """

    @wraps(exec_method)
    def wrapped_timeout_method(self, fn, *args, timeout=None, **kwargs):
        if timeout is None:
            return exec_method(self, fn, *args, **kwargs)
        elif isinstance(timeout, datetime.timedelta):
            timeout = round(timeout.total_seconds())
        else:
            timeout = round(timeout)

        def error_handler(signum, frame):
            raise TimeoutError("Execution timed out.")

        @wraps(fn)
        def timeout_handler(*args, **kwargs):
            try:
                signal.signal(signal.SIGALRM, error_handler)
                signal.alarm(timeout)
                res = fn(*args, **kwargs)
                return res
            except TimeoutError as exc:
                return Failed(message=exc)
            finally:
                signal.alarm(0)

        return exec_method(self, timeout_handler, *args, **kwargs)

    return wrapped_timeout_method
=======
from typing import Any, Dict, List, Union
>>>>>>> fca7bdc2

import prefect
from prefect.core.edge import Edge


StateList = Union["prefect.engine.state.State", List["prefect.engine.state.State"]]


def dict_to_list(dd: Dict[Edge, StateList]) -> List[dict]:
    """
    Given a dictionary of {Edge: States (or lists of States)} which need to be
    iterated over, effectively converts any states which return a list to a list of individual states and
    zips the values together to return a list of dictionaries, with each key now associated to a single element.
    """
    mapped = {e: state_to_list(s) for e, s in dd.items() if e.mapped}
    unmapped = {e: s for e, s in dd.items() if not e.mapped}
    m_list = [dict(zip(mapped, vals)) for vals in zip(*mapped.values())]
    for d in m_list:
        d.update(unmapped)
    return m_list


def state_to_list(s: StateList) -> List["prefect.engine.state.State"]:
    """
    Converts a State `s` with an iterator as its result to a list of states of the same type.

    Example:
        ```python
        s = State(result=[1, 2, 3])
        state_to_list(s) # [State(result=1), State(result=2), State(result=3)]
    """
    if isinstance(s, list):
        return s
    return [type(s)(result=elem) for elem in s.result]


def unpack_dict_to_bag(*values: Any, keys: List[str]) -> dict:
    "Convenience function for packaging up all keywords into a dictionary"
    return {k: v for k, v in zip(keys, values)}<|MERGE_RESOLUTION|>--- conflicted
+++ resolved
@@ -2,13 +2,18 @@
 
 import dask
 import dask.bag
-<<<<<<< HEAD
 import datetime
 import multiprocessing
 import signal
 from functools import wraps
+from typing import Any, Dict, List, Union
 
+import prefect
+from prefect.core.edge import Edge
 from prefect.engine.state import Failed
+
+
+StateList = Union["prefect.engine.state.State", List["prefect.engine.state.State"]]
 
 
 def multiprocessing_timeout(exec_method):
@@ -81,15 +86,6 @@
         return exec_method(self, timeout_handler, *args, **kwargs)
 
     return wrapped_timeout_method
-=======
-from typing import Any, Dict, List, Union
->>>>>>> fca7bdc2
-
-import prefect
-from prefect.core.edge import Edge
-
-
-StateList = Union["prefect.engine.state.State", List["prefect.engine.state.State"]]
 
 
 def dict_to_list(dd: Dict[Edge, StateList]) -> List[dict]:
