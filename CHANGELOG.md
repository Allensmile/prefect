--- conflicted
+++ resolved
@@ -22,13 +22,10 @@
 
 ### Fixes
 
+- Fix Agent deployment errors interrupting full list of found Flow Runs - [#1848](https://github.com/PrefectHQ/prefect/pull/1848)
+- Fix issue with a single bad log preventing all logs from being sent to Cloud - [#1845](https://github.com/PrefectHQ/prefect/pull/1845)
 - Fix Kubernetes Agent passing empty default namespace - [#1839](https://github.com/PrefectHQ/prefect/pull/1839)
 - Fix missing Flow Run name on Dask Kubernetes Environment default worker pod - [#1839](https://github.com/PrefectHQ/prefect/pull/1839)
-<<<<<<< HEAD
-- Fix Agent deployment errors interrupting full list of found Flow Runs - [#1848](https://github.com/PrefectHQ/prefect/pull/1848)
-=======
-- Fix issue with a single bad log preventing all logs from being sent to Cloud - [#1845](https://github.com/PrefectHQ/prefect/pull/1845)
->>>>>>> 25efc0a8
 
 ### Deprecations
 
