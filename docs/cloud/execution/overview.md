--- conflicted
+++ resolved
@@ -31,11 +31,7 @@
 f.storage = Docker(registry_url="prefecthq/storage-example")
 ```
 
-<<<<<<< HEAD
 When you register your flow with Prefect Cloud the storage object attached to the flow will be built. At this step the flow is serialized to byte code and placed inside of the storage. For added convenience, `flow.register` will accept arbitrary keyword arguments which will then be passed to the initialization method of your configured default storage class (which is `Local` by default). The following code will actually pass the `registry_url` to the `Docker` Storage object for you at registration-time and push that image to your specified registry:
-=======
-The storage object attached to the Flow will be built when deploying your Flow to Prefect Cloud. At this step the Flow is serialized to byte code and placed inside of the storage. For added convenience, `flow.deploy` accepts arbitrary keyword arguments which are passed to the initialization method of your configured default storage class (which is `Docker` by default). Consequently, the following code will actually create a `Docker` object at deploy-time and push that image to your specified registry:
->>>>>>> 56bf5e21
 
 ```python
 from prefect import Flow
@@ -49,11 +45,7 @@
 ```
 
 ::: tip Pre-Build Storage
-<<<<<<< HEAD
 You are also able to optionally build your storage separate from the `register` command and specify that you do not want to build it again at registration-time:
-=======
-You may also build your storage separately from the `deploy` command and specify that you do not want to build it again at deploy time:
->>>>>>> 56bf5e21
 
 ```python
 from prefect.environments.storage import Docker
@@ -169,11 +161,7 @@
 # Flow will be picked up by this agent
 ```
 
-<<<<<<< HEAD
 On the other hand if you register a flow that has environment labels set to `["dev", "staging"]` and run an Agent with the labels `["dev"]` then it will not pick up the flow because there exists labels in the environment which were not provided to the agent.
-=======
-On the other hand, a Flow with environment labels `["dev", "staging"]` would not be run by an Agent with the label `["dev"]`. This is because the Flow has a label not also provided to the Agent.
->>>>>>> 56bf5e21
 
 ```python
 from prefect.environments import RemoteEnvironment
@@ -191,9 +179,5 @@
 ```
 
 :::tip Empty Labels
-<<<<<<< HEAD
 An empty label list is effectively considered a label. This means that if you register a flow with no environment labels it will only be picked up by Agents which also do not have labels specified.
-=======
-An empty label list is effectively considered a label. This means that if you deploy a Flow with no environment labels it will only be picked up by Agents which also do not have labels specified.
->>>>>>> 56bf5e21
 :::